--- conflicted
+++ resolved
@@ -5,15 +5,9 @@
 // You might need to insert additional domains in script-src if you are using external services
 const ContentSecurityPolicy = `
   default-src 'self';
-<<<<<<< HEAD
   script-src 'self' 'unsafe-eval' 'unsafe-inline' giscus.app www.googletagmanager.com www.google-analytics.com;
   style-src 'self' 'unsafe-inline' *.googleapis.com cdn.jsdelivr.net;
   img-src * blob: data: www.googletagmanager.com;
-=======
-  script-src 'self' 'unsafe-eval' 'unsafe-inline' giscus.app;
-  style-src 'self' 'unsafe-inline' cdn.jsdelivr.net;
-  img-src * blob: data:;
->>>>>>> 1488ed8f
   media-src 'none';
   connect-src *;
   font-src 'self' cdn.jsdelivr.net;
