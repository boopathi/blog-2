--- conflicted
+++ resolved
@@ -25,11 +25,7 @@
   newsletter: {
     // supports mailchimp, buttondown, convertkit
     // Please add  your .env file and modify it according to your selection
-<<<<<<< HEAD
-    provider: 'convertkit',
-=======
     provider: 'buttondown',
->>>>>>> 4a11fe2a
   },
   comment: {
     // Select a provider and use the environment variables associated to it
