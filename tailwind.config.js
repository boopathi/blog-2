const defaultTheme = require('tailwindcss/defaultTheme')
const colors = require('tailwindcss/colors')

module.exports = {
<<<<<<< HEAD
  mode: 'jit',
=======
>>>>>>> f91793a1
  content: ['./pages/**/*.js', './components/**/*.js', './layouts/**/*.js', './lib/**/*.js'],
  darkMode: 'class',
  theme: {
    extend: {
      spacing: {
        '9/16': '56.25%',
      },
      lineHeight: {
        11: '2.75rem',
        12: '3rem',
        13: '3.25rem',
        14: '3.5rem',
      },
      fontFamily: {
        sans: ['Inter', ...defaultTheme.fontFamily.sans],
      },
      colors: {
<<<<<<< HEAD
        primary: colors.cyan,
=======
        primary: colors.teal,
>>>>>>> f91793a1
        gray: colors.neutral,
      },
      typography: (theme) => ({
        DEFAULT: {
          css: {
            color: theme('colors.gray.700'),
            a: {
              color: theme('colors.primary.500'),
              '&:hover': {
                color: `${theme('colors.primary.600')} !important`,
              },
              code: { color: theme('colors.primary.400') },
            },
            h1: {
              fontWeight: '700',
              letterSpacing: theme('letterSpacing.tight'),
              color: theme('colors.gray.900'),
            },
            h2: {
              fontWeight: '700',
              letterSpacing: theme('letterSpacing.tight'),
              color: theme('colors.gray.900'),
            },
            h3: {
              fontWeight: '600',
              color: theme('colors.gray.900'),
            },
            'h4,h5,h6': {
              color: theme('colors.gray.900'),
            },
            pre: {
              backgroundColor: theme('colors.gray.800'),
            },
            code: {
              color: theme('colors.pink.500'),
              backgroundColor: theme('colors.gray.100'),
              paddingLeft: '4px',
              paddingRight: '4px',
              paddingTop: '2px',
              paddingBottom: '2px',
              borderRadius: '0.25rem',
            },
            'code::before': {
              content: 'none',
            },
            'code::after': {
              content: 'none',
            },
            details: {
              backgroundColor: theme('colors.gray.100'),
              paddingLeft: '4px',
              paddingRight: '4px',
              paddingTop: '2px',
              paddingBottom: '2px',
              borderRadius: '0.25rem',
            },
            hr: { borderColor: theme('colors.gray.200') },
            'ol li::marker': {
              fontWeight: '600',
              color: theme('colors.gray.500'),
            },
            'ul li::marker': {
              backgroundColor: theme('colors.gray.500'),
            },
            strong: { color: theme('colors.gray.600') },
            blockquote: {
              color: theme('colors.gray.900'),
              borderLeftColor: theme('colors.gray.200'),
            },
          },
        },
        dark: {
          css: {
            color: theme('colors.gray.300'),
            a: {
              color: theme('colors.primary.500'),
              '&:hover': {
                color: `${theme('colors.primary.400')} !important`,
              },
              code: { color: theme('colors.primary.400') },
            },
            h1: {
              fontWeight: '700',
              letterSpacing: theme('letterSpacing.tight'),
              color: theme('colors.gray.100'),
            },
            h2: {
              fontWeight: '700',
              letterSpacing: theme('letterSpacing.tight'),
              color: theme('colors.gray.100'),
            },
            h3: {
              fontWeight: '600',
              color: theme('colors.gray.100'),
            },
            'h4,h5,h6': {
              color: theme('colors.gray.100'),
            },
            pre: {
              backgroundColor: theme('colors.gray.800'),
            },
            code: {
              backgroundColor: theme('colors.gray.800'),
            },
            'pre > code': {
              background: 'none',
            },
            details: {
              backgroundColor: theme('colors.gray.800'),
            },
            hr: { borderColor: theme('colors.gray.700') },
            'ol li::marker': {
              fontWeight: '600',
              color: theme('colors.gray.400'),
            },
            'ul li::marker': {
              backgroundColor: theme('colors.gray.400'),
            },
            strong: { color: theme('colors.gray.100') },
            thead: {
              th: {
                color: theme('colors.gray.100'),
              },
            },
            tbody: {
              tr: {
                borderBottomColor: theme('colors.gray.700'),
              },
            },
            blockquote: {
              color: theme('colors.gray.100'),
              borderLeftColor: theme('colors.gray.700'),
            },
          },
        },
      }),
    },
  },
  plugins: [require('@tailwindcss/forms'), require('@tailwindcss/typography')],
}<|MERGE_RESOLUTION|>--- conflicted
+++ resolved
@@ -2,10 +2,6 @@
 const colors = require('tailwindcss/colors')
 
 module.exports = {
-<<<<<<< HEAD
-  mode: 'jit',
-=======
->>>>>>> f91793a1
   content: ['./pages/**/*.js', './components/**/*.js', './layouts/**/*.js', './lib/**/*.js'],
   darkMode: 'class',
   theme: {
@@ -23,11 +19,7 @@
         sans: ['Inter', ...defaultTheme.fontFamily.sans],
       },
       colors: {
-<<<<<<< HEAD
-        primary: colors.cyan,
-=======
         primary: colors.teal,
->>>>>>> f91793a1
         gray: colors.neutral,
       },
       typography: (theme) => ({
@@ -132,9 +124,6 @@
             code: {
               backgroundColor: theme('colors.gray.800'),
             },
-            'pre > code': {
-              background: 'none',
-            },
             details: {
               backgroundColor: theme('colors.gray.800'),
             },
