<<<<<<< HEAD
export default async function handler(req, res) {
=======
/* eslint-disable import/no-anonymous-default-export */
export default async (req, res) => {
>>>>>>> 1488ed8f
  const { email } = req.body
  if (!email) {
    return res.status(400).json({ error: 'Email is required' })
  }

  try {
    const API_KEY = process.env.KLAVIYO_API_KEY
    const LIST_ID = process.env.KLAVIYO_LIST_ID
    const response = await fetch(
      `https://a.klaviyo.com/api/v2/list/${LIST_ID}/subscribe?api_key=${API_KEY}`,
      {
        method: 'POST',
        headers: {
          Accept: 'application/json',
          'Content-Type': 'application/json',
        },
        // You can add additional params here i.e. SMS, etc.
        // https://developers.klaviyo.com/en/reference/subscribe
        body: JSON.stringify({
          profiles: [{ email: email }],
        }),
      }
    )
    if (response.status >= 400) {
      return res.status(400).json({
        error: `There was an error subscribing to the list.`,
      })
    }
    return res.status(201).json({ error: '' })
  } catch (error) {
    return res.status(500).json({ error: error.message || error.toString() })
  }
}<|MERGE_RESOLUTION|>--- conflicted
+++ resolved
@@ -1,9 +1,5 @@
-<<<<<<< HEAD
-export default async function handler(req, res) {
-=======
 /* eslint-disable import/no-anonymous-default-export */
 export default async (req, res) => {
->>>>>>> 1488ed8f
   const { email } = req.body
   if (!email) {
     return res.status(400).json({ error: 'Email is required' })
