--- conflicted
+++ resolved
@@ -1,11 +1,6 @@
 {
-<<<<<<< HEAD
   "name": "boopathi.blog",
   "version": "0.0.0",
-=======
-  "name": "tailwind-nextjs-starter-blog",
-  "version": "1.5.0",
->>>>>>> 1488ed8f
   "private": true,
   "scripts": {
     "start": "cross-env SOCKET=true node ./scripts/next-remote-watch.js ./data",
@@ -17,7 +12,7 @@
     "prepare": "husky install"
   },
   "dependencies": {
-<<<<<<< HEAD
+    "@fontsource/inter": "^4.5.3",
     "@mailchimp/mailchimp_marketing": "^3.0.74",
     "@tailwindcss/forms": "^0.4.0",
     "@tailwindcss/typography": "^0.5.1",
@@ -37,27 +32,6 @@
     "reading-time": "1.5.0",
     "rehype-autolink-headings": "^6.1.1",
     "rehype-citation": "^0.2.4",
-=======
-    "@fontsource/inter": "4.5.2",
-    "@mailchimp/mailchimp_marketing": "^3.0.58",
-    "@tailwindcss/forms": "^0.4.0",
-    "@tailwindcss/typography": "^0.5.0",
-    "autoprefixer": "^10.4.0",
-    "esbuild": "^0.13.13",
-    "github-slugger": "^1.3.0",
-    "gray-matter": "^4.0.2",
-    "image-size": "1.0.0",
-    "mdx-bundler": "^8.0.0",
-    "next": "12.0.9",
-    "next-themes": "^0.0.14",
-    "postcss": "^8.4.5",
-    "preact": "^10.6.2",
-    "react": "17.0.2",
-    "react-dom": "17.0.2",
-    "reading-time": "1.3.0",
-    "rehype-autolink-headings": "^6.1.0",
-    "rehype-citation": "^0.2.0",
->>>>>>> 1488ed8f
     "rehype-katex": "^6.0.2",
     "rehype-preset-minify": "^6.0.0",
     "rehype-prism-plus": "^1.3.1",
@@ -68,7 +42,6 @@
     "remark-smartypants": "^2.0.0",
     "sharp": "^0.30.1",
     "smoothscroll-polyfill": "^0.4.4",
-<<<<<<< HEAD
     "tailwindcss": "^3.0.19",
     "unist-util-visit": "^4.1.0",
     "yarn": "^1.22.17"
@@ -80,18 +53,6 @@
     "dedent": "^0.7.0",
     "eslint": "^8.8.0",
     "eslint-config-next": "12.0.10",
-=======
-    "tailwindcss": "^3.0.18",
-    "unist-util-visit": "^4.0.0"
-  },
-  "devDependencies": {
-    "@next/bundle-analyzer": "12.0.9",
-    "@svgr/webpack": "^6.1.2",
-    "cross-env": "^7.0.3",
-    "dedent": "^0.7.0",
-    "eslint": "^7.29.0",
-    "eslint-config-next": "12.0.9",
->>>>>>> 1488ed8f
     "eslint-config-prettier": "^8.3.0",
     "eslint-plugin-prettier": "^4.0.0",
     "file-loader": "^6.2.0",
@@ -101,17 +62,11 @@
     "lint-staged": "^12.3.3",
     "mkdirp": "^1.0.4",
     "next-remote-watch": "^1.0.0",
-<<<<<<< HEAD
     "prettier": "2.5.1",
+    "prettier-plugin-tailwindcss": "^0.1.4",
     "puppeteer": "^13.3.0",
     "socket.io": "^4.4.1",
     "socket.io-client": "^4.4.1"
-=======
-    "prettier": "^2.5.1",
-    "prettier-plugin-tailwindcss": "^0.1.4",
-    "socket.io": "^4.4.0",
-    "socket.io-client": "^4.4.0"
->>>>>>> 1488ed8f
   },
   "lint-staged": {
     "*.+(js|jsx|ts|tsx)": [
