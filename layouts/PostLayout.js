import Link from '@/components/Link'
import PageTitle from '@/components/PageTitle'
import SectionContainer from '@/components/SectionContainer'
import { BlogSEO } from '@/components/SEO'
import Image from '@/components/Image'
import Tag from '@/components/Tag'
import siteMetadata from '@/data/siteMetadata'
import Comments from '@/components/comments'
import ScrollTopAndComment from '@/components/ScrollTopAndComment'

const editUrl = (fileName) => `${siteMetadata.siteRepo}/blob/master/data/blog/${fileName}`
const discussUrl = (slug) =>
  `https://mobile.twitter.com/search?q=${encodeURIComponent(`${siteMetadata.siteUrl}/${slug}`)}`

const postDateTemplate = { year: 'numeric', month: 'long', day: 'numeric' }

export default function PostLayout({ frontMatter, authorDetails, next, prev, children }) {
  const { slug, fileName, date, title, tags } = frontMatter

  return (
    <SectionContainer>
      <BlogSEO
        url={`${siteMetadata.siteUrl}/${slug}`}
        authorDetails={authorDetails}
        {...frontMatter}
      />
      <ScrollTopAndComment />
      <article>
        <div className="xl:divide-y xl:divide-gray-200 xl:dark:divide-gray-700">
          <header className="pt-6 xl:pb-6">
            <div className="space-y-1 text-center">
              <div>
                <PageTitle>{title}</PageTitle>
              </div>
              <dl className="space-y-10" id="post-time">
                <div className="flex gap-x-3 justify-center">
                  <dt className="sr-only">Published on</dt>
                  <dd className="text-base font-medium leading-6 text-gray-500 dark:text-gray-400">
                    <time dateTime={date}>
                      {new Date(date).toLocaleDateString(siteMetadata.locale, postDateTemplate)}
                    </time>
                  </dd>
                  <span>{'·'}</span>
                  <dt className="sr-only">Reading Time</dt>
                  <dd className="text-base font-medium leading-6 text-gray-500 dark:text-gray-400">
                    <span>{Math.round(frontMatter.readingTime.minutes)} min read</span>
                  </dd>
                </div>
              </dl>
            </div>
          </header>
          <div
<<<<<<< HEAD
            className="pb-8 divide-y divide-gray-200 xl:divide-y-0 dark:divide-gray-700"
            style={{ gridTemplateRows: 'auto 1fr' }}
          >
            <dl className="pt-6 pb-10 xl:pt-11 xl:border-b xl:border-gray-200 xl:dark:border-gray-700 sm:grid sm:grid-cols-2">
=======
            className="divide-y divide-gray-200 pb-8 dark:divide-gray-700 xl:grid xl:grid-cols-4 xl:gap-x-6 xl:divide-y-0"
            style={{ gridTemplateRows: 'auto 1fr' }}
          >
            <dl className="pt-6 pb-10 xl:border-b xl:border-gray-200 xl:pt-11 xl:dark:border-gray-700">
>>>>>>> 1488ed8f
              <dt className="sr-only">Authors</dt>
              <dd>
                <ul className="flex justify-center space-x-8 sm:space-x-12 xl:block xl:space-x-0 xl:space-y-8">
                  {authorDetails.map((author) => (
                    <li className="flex items-center space-x-2" key={author.name}>
                      {author.avatar && (
                        <Image
                          src={author.avatar}
                          width="38px"
                          height="38px"
                          alt="avatar"
                          className="h-10 w-10 rounded-full"
                        />
                      )}
                      <dl className="whitespace-nowrap text-sm font-medium leading-5">
                        <dt className="sr-only">Name</dt>
                        <dd className="text-gray-900 dark:text-gray-100">{author.name}</dd>
                        <dt className="sr-only">Twitter</dt>
                        <dd>
                          {author.twitter && (
                            <Link
                              href={author.twitter}
                              className="text-primary-500 hover:text-primary-600 dark:hover:text-primary-400"
                            >
                              {author.twitter.replace('https://twitter.com/', '@')}
                            </Link>
                          )}
                        </dd>
                      </dl>
                    </li>
                  ))}
                </ul>
              </dd>
              <dt className="sr-only">Tags</dt>
              <dd>
                {tags && (
                  <div className="py-8 sm:p-0 justify-center xl:justify-end grid">
                    <h2 className="text-xs tracking-wide text-gray-500 uppercase dark:text-gray-400 text-center sm:text-left xl:text-right">
                      Tags
                    </h2>
                    <div className="flex flex-wrap items-center justify-center text-center gap-3 my-3">
                      {tags.map((tag) => (
                        <Tag key={tag} text={tag} />
                      ))}
                    </div>
                  </div>
                )}
              </dd>
            </dl>
<<<<<<< HEAD
            <div
              id="post-content"
              className="divide-y divide-gray-200 dark:divide-gray-700 xl:pb-0 xl:col-span-3 xl:row-span-2"
            >
              <div className="pt-10 pb-8 prose dark:prose-dark max-w-none m-auto max-w-3xl">
                {children}
              </div>
              <div className="pt-6 pb-6 text-sm text-gray-700 dark:text-gray-300 print:hidden">
=======
            <div className="divide-y divide-gray-200 dark:divide-gray-700 xl:col-span-3 xl:row-span-2 xl:pb-0">
              <div className="prose max-w-none pt-10 pb-8 dark:prose-dark">{children}</div>
              <div className="pt-6 pb-6 text-sm text-gray-700 dark:text-gray-300">
>>>>>>> 1488ed8f
                <Link href={discussUrl(slug)} rel="nofollow">
                  {'Discuss on Twitter'}
                </Link>
                {` • `}
                <Link href={editUrl(fileName)}>{'View on GitHub'}</Link>
              </div>
              <Comments frontMatter={frontMatter} />
            </div>
            <footer>
<<<<<<< HEAD
              <div className="text-sm font-medium leading-5 divide-gray-200 xl:divide-y dark:divide-gray-700">
=======
              <div className="divide-gray-200 text-sm font-medium leading-5 dark:divide-gray-700 xl:col-start-1 xl:row-start-2 xl:divide-y">
                {tags && (
                  <div className="py-4 xl:py-8">
                    <h2 className="text-xs uppercase tracking-wide text-gray-500 dark:text-gray-400">
                      Tags
                    </h2>
                    <div className="flex flex-wrap">
                      {tags.map((tag) => (
                        <Tag key={tag} text={tag} />
                      ))}
                    </div>
                  </div>
                )}
>>>>>>> 1488ed8f
                {(next || prev) && (
                  <div className="flex justify-between py-4 ">
                    {prev && (
                      <div>
                        <h2 className="text-xs uppercase tracking-wide text-gray-500 dark:text-gray-400">
                          Previous Article
                        </h2>
                        <div className="text-primary-500 hover:text-primary-600 dark:hover:text-primary-400">
                          <Link href={`/${prev.slug}`}>{prev.title}</Link>
                        </div>
                      </div>
                    )}
                    {next && (
                      <div>
                        <h2 className="text-xs uppercase tracking-wide text-gray-500 dark:text-gray-400">
                          Next Article
                        </h2>
                        <div className="text-primary-500 hover:text-primary-600 dark:hover:text-primary-400">
                          <Link href={`/${next.slug}`}>{next.title}</Link>
                        </div>
                      </div>
                    )}
                  </div>
                )}
              </div>
              <div className="pt-4 xl:pt-8">
                <Link
                  href="/"
                  className="text-primary-500 hover:text-primary-600 dark:hover:text-primary-400"
                >
                  &larr; Back to the blog
                </Link>
              </div>
            </footer>
          </div>
        </div>
      </article>
    </SectionContainer>
  )
}<|MERGE_RESOLUTION|>--- conflicted
+++ resolved
@@ -33,7 +33,7 @@
                 <PageTitle>{title}</PageTitle>
               </div>
               <dl className="space-y-10" id="post-time">
-                <div className="flex gap-x-3 justify-center">
+                <div className="flex justify-center gap-x-3">
                   <dt className="sr-only">Published on</dt>
                   <dd className="text-base font-medium leading-6 text-gray-500 dark:text-gray-400">
                     <time dateTime={date}>
@@ -45,22 +45,20 @@
                   <dd className="text-base font-medium leading-6 text-gray-500 dark:text-gray-400">
                     <span>{Math.round(frontMatter.readingTime.minutes)} min read</span>
                   </dd>
+                  <span>{'·'}</span>
+                  <dt className="sr-only">Words count</dt>
+                  <dd className="text-base font-medium leading-6 text-gray-500 dark:text-gray-400">
+                    <span>{frontMatter.readingTime.words} words</span>
+                  </dd>
                 </div>
               </dl>
             </div>
           </header>
           <div
-<<<<<<< HEAD
-            className="pb-8 divide-y divide-gray-200 xl:divide-y-0 dark:divide-gray-700"
+            className="divide-y divide-gray-200 pb-8 dark:divide-gray-700 xl:divide-y-0"
             style={{ gridTemplateRows: 'auto 1fr' }}
           >
-            <dl className="pt-6 pb-10 xl:pt-11 xl:border-b xl:border-gray-200 xl:dark:border-gray-700 sm:grid sm:grid-cols-2">
-=======
-            className="divide-y divide-gray-200 pb-8 dark:divide-gray-700 xl:grid xl:grid-cols-4 xl:gap-x-6 xl:divide-y-0"
-            style={{ gridTemplateRows: 'auto 1fr' }}
-          >
-            <dl className="pt-6 pb-10 xl:border-b xl:border-gray-200 xl:pt-11 xl:dark:border-gray-700">
->>>>>>> 1488ed8f
+            <dl className="pt-6 pb-10 sm:grid sm:grid-cols-2 xl:border-b xl:border-gray-200 xl:pt-11 xl:dark:border-gray-700">
               <dt className="sr-only">Authors</dt>
               <dd>
                 <ul className="flex justify-center space-x-8 sm:space-x-12 xl:block xl:space-x-0 xl:space-y-8">
@@ -97,11 +95,11 @@
               <dt className="sr-only">Tags</dt>
               <dd>
                 {tags && (
-                  <div className="py-8 sm:p-0 justify-center xl:justify-end grid">
-                    <h2 className="text-xs tracking-wide text-gray-500 uppercase dark:text-gray-400 text-center sm:text-left xl:text-right">
+                  <div className="grid justify-center py-8 sm:p-0 xl:justify-end">
+                    <h2 className="text-center text-xs uppercase tracking-wide text-gray-500 dark:text-gray-400 sm:text-left xl:text-right">
                       Tags
                     </h2>
-                    <div className="flex flex-wrap items-center justify-center text-center gap-3 my-3">
+                    <div className="my-3 flex flex-wrap items-center justify-center gap-3 text-center">
                       {tags.map((tag) => (
                         <Tag key={tag} text={tag} />
                       ))}
@@ -110,20 +108,14 @@
                 )}
               </dd>
             </dl>
-<<<<<<< HEAD
             <div
               id="post-content"
-              className="divide-y divide-gray-200 dark:divide-gray-700 xl:pb-0 xl:col-span-3 xl:row-span-2"
+              className="divide-y divide-gray-200 dark:divide-gray-700 xl:col-span-3 xl:row-span-2 xl:pb-0"
             >
-              <div className="pt-10 pb-8 prose dark:prose-dark max-w-none m-auto max-w-3xl">
+              <div className="prose m-auto max-w-none max-w-3xl pt-10 pb-8 dark:prose-dark">
                 {children}
               </div>
               <div className="pt-6 pb-6 text-sm text-gray-700 dark:text-gray-300 print:hidden">
-=======
-            <div className="divide-y divide-gray-200 dark:divide-gray-700 xl:col-span-3 xl:row-span-2 xl:pb-0">
-              <div className="prose max-w-none pt-10 pb-8 dark:prose-dark">{children}</div>
-              <div className="pt-6 pb-6 text-sm text-gray-700 dark:text-gray-300">
->>>>>>> 1488ed8f
                 <Link href={discussUrl(slug)} rel="nofollow">
                   {'Discuss on Twitter'}
                 </Link>
@@ -133,23 +125,28 @@
               <Comments frontMatter={frontMatter} />
             </div>
             <footer>
-<<<<<<< HEAD
-              <div className="text-sm font-medium leading-5 divide-gray-200 xl:divide-y dark:divide-gray-700">
-=======
-              <div className="divide-gray-200 text-sm font-medium leading-5 dark:divide-gray-700 xl:col-start-1 xl:row-start-2 xl:divide-y">
+              <div className="divide-gray-200 text-sm font-medium leading-5 dark:divide-gray-700 xl:divide-y">
                 {tags && (
                   <div className="py-4 xl:py-8">
                     <h2 className="text-xs uppercase tracking-wide text-gray-500 dark:text-gray-400">
                       Tags
                     </h2>
                     <div className="flex flex-wrap">
-                      {tags.map((tag) => (
-                        <Tag key={tag} text={tag} />
+                      {tags.map((tag, i) => (
+                        <>
+                          {i !== 0 ? (
+                            <span key={tag} className="px-2">
+                              {' '}
+                              ·{' '}
+                            </span>
+                          ) : null}
+                          <Tag key={tag} text={tag} />
+                        </>
                       ))}
                     </div>
                   </div>
                 )}
->>>>>>> 1488ed8f
+
                 {(next || prev) && (
                   <div className="flex justify-between py-4 ">
                     {prev && (
